/*
* Time Functions
* (C) 1999-2009 Jack Lloyd
*
* Distributed under the terms of the Botan license
*/

#ifndef BOTAN_TIME_H__
#define BOTAN_TIME_H__

#include <botan/types.h>
<<<<<<< HEAD
=======
#include <chrono>
>>>>>>> 0e41e0e8

namespace Botan {

/**
* Struct representing a particular date and time
*/
struct BOTAN_DLL calendar_point
   {
   /** The year */
   u32bit year;

   /** The month, 1 through 12 for Jan to Dec */
   byte month;

   /** The day of the month, 1 through 31 (or 28 or 30 based on month */
   byte day;

   /** Hour in 24-hour form, 0 to 23 */
   byte hour;

   /** Minutes in the hour, 0 to 60 */
   byte minutes;

   /** Seconds in the minute, 0 to 60, but might be slightly
       larger to deal with leap seconds on some systems
   */
   byte seconds;

   /**
   * Initialize a calendar_point
   * @param y the year
   * @param mon the month
   * @param d the day
   * @param h the hour
   * @param min the minute
   * @param sec the second
   */
   calendar_point(u32bit y, byte mon, byte d, byte h, byte min, byte sec) :
      year(y), month(mon), day(d), hour(h), minutes(min), seconds(sec) {}
   };

/*
* @param time_point a time point from the system clock
* @return calendar_point object representing this time point
*/
BOTAN_DLL calendar_point calendar_value(
   const std::chrono::system_clock::time_point& time_point);

/**
* @return nanoseconds resolution timestamp, unknown epoch
*/
BOTAN_DLL u64bit get_nanoseconds_clock();

}

#endif<|MERGE_RESOLUTION|>--- conflicted
+++ resolved
@@ -9,10 +9,7 @@
 #define BOTAN_TIME_H__
 
 #include <botan/types.h>
-<<<<<<< HEAD
-=======
 #include <chrono>
->>>>>>> 0e41e0e8
 
 namespace Botan {
 
