--- conflicted
+++ resolved
@@ -90,24 +90,6 @@
                bool overwrite = true);
 
       /**
-<<<<<<< HEAD
-      * Get a parameters value out of the "conf" section (
-      * referred to as option).
-      * @param key the desired keys name
-      */
-      std::string option(const std::string& key);
-
-      /**
-      * Set an option.
-      * @param key the key of the option to set
-      * @param value the value to set
-      */
-      void set_option(const std::string& key,
-                      const std::string& value);
-
-      /**
-=======
->>>>>>> fd79f63a
       * Add a parameter value to the "alias" section.
       * @param key the name of the parameter which shall have a new alias
       * @param value the new alias
@@ -127,12 +109,8 @@
       std::mutex config_lock;
       std::map<std::string, std::string> config;
 
-<<<<<<< HEAD
       std::mutex allocator_lock;
-=======
-      Mutex* allocator_lock;
       std::string default_allocator_name;
->>>>>>> fd79f63a
       std::map<std::string, Allocator*> alloc_factory;
       mutable Allocator* cached_default_allocator;
       std::vector<Allocator*> allocators;
