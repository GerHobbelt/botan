--- conflicted
+++ resolved
@@ -259,11 +259,7 @@
                              uint8_t out[], size_t* out_len)
    {
    return BOTAN_FFI_VISIT(key, [=](const auto& k) {
-<<<<<<< HEAD
-      std::unique_ptr<Botan::HashFunction> h(Botan::HashFunction::create_or_throw(hash_fn));
-=======
       auto h = Botan::HashFunction::create_or_throw(hash_fn);
->>>>>>> 2919792b
       return write_vec_output(out, out_len, h->process(k.public_key_bits()));
       });
    }
