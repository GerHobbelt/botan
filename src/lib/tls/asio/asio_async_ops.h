--- conflicted
+++ resolved
@@ -305,12 +305,17 @@
             break;  // nothing to send and active connection -> we are done
          }
 
-<<<<<<< HEAD
          size_t bytesRead = co_await stream.next_layer().async_read_some(
             stream.input_buffer(), boost::asio::redirect_error(boost::asio::use_awaitable, ec));
          boost::asio::const_buffer read_buffer{stream.input_buffer().data(), bytesRead};
-=======
-      AsyncHandshakeOperation(AsyncHandshakeOperation&&) = default;
+         if(!ec && bytesRead > 0) {
+            stream.process_encrypted_data(read_buffer);
+         }
+      }
+   }
+
+   co_return ec;
+}
 
       /**
        * Perform a TLS handshake with the peer.
@@ -324,63 +329,65 @@
        * 3. Handle any pending TLS protocol errors and (if none were found) wait
        *    for more data from the peer.
        */
-      void operator()(boost::system::error_code ec, std::size_t bytesTransferred, bool isContinuation = true) {
-         reenter(this) {
-            // Check whether we received a premature EOF from the next layer.
-            // Note that the AsyncWriteOperation handles this internally; here
-            // we only have to handle reading.
-            if(ec == boost::asio::error::eof && !m_stream.shutdown_received()) {
-               ec = StreamError::StreamTruncated;
-            }
-
-            // If we received data from the peer, we hand it to the native
-            // handle for processing. When enough bytes were received this will
-            // result in the advancement of the handshake state and produce data
-            // in the output buffer.
-            if(!ec && bytesTransferred > 0) {
-               boost::asio::const_buffer read_buffer{m_stream.input_buffer().data(), bytesTransferred};
-               m_stream.process_encrypted_data(read_buffer);
-            }
-
-            // If we have data to be sent to the peer, we do that now. Note that
-            // this might either be a flight in our handshake, or a TLS alert
-            // record if we decided to abort due to some failure.
-            if(!ec && m_stream.has_data_to_send()) {
-               // Note: we construct `AsyncWriteOperation` with 0 as its last parameter (`plainBytesTransferred`). This
-               // operation will eventually call `*this` as its own handler, passing the 0 back to this call operator.
-               // This is necessary because the check of `bytesTransferred > 0` assumes that `bytesTransferred` bytes
-               // were just read and are available in input_buffer for further processing.
-               AsyncWriteOperation<AsyncHandshakeOperation<typename std::decay<Handler>::type, Stream, Allocator>,
-                                   Stream,
-                                   Allocator>
-                  op{std::move(*this), m_stream, 0};
-               return;
-            }
-
-            // If we have no more data from the peer to process and no more data
-            // to be sent to the peer...
-            if(!ec && !m_stream.native_handle()->is_handshake_complete()) {
-               // ... we first ensure that no TLS protocol error was detected until now.
-               // Otherwise the handshake is aborted with an error code.
-               m_stream.handle_tls_protocol_errors(ec);
-
-               if(!ec) {
-                  // The handshake is neither finished nor aborted. Wait for
-                  // more data from the peer.
-                  m_stream.next_layer().async_read_some(m_stream.input_buffer(), std::move(*this));
-                  return;
-               }
-            }
->>>>>>> 92e5dd71
-
-         if(!ec && bytesRead > 0) {
-            stream.process_encrypted_data(read_buffer, ec);
-         }
-      }
-   }
-
-   co_return ec;
-}
+//      void operator()(boost::system::error_code ec, std::size_t bytesTransferred, bool isContinuation = true) {
+//         reenter(this) {
+//            // Check whether we received a premature EOF from the next layer.
+//            // Note that the AsyncWriteOperation handles this internally; here
+//            // we only have to handle reading.
+//            if(ec == boost::asio::error::eof && !m_stream.shutdown_received()) {
+//               ec = StreamError::StreamTruncated;
+//            }
+//
+//            // If we received data from the peer, we hand it to the native
+//            // handle for processing. When enough bytes were received this will
+//            // result in the advancement of the handshake state and produce data
+//            // in the output buffer.
+//            if(!ec && bytesTransferred > 0) {
+//               boost::asio::const_buffer read_buffer{m_stream.input_buffer().data(), bytesTransferred};
+//               m_stream.process_encrypted_data(read_buffer);
+//            }
+//
+//            // If we have data to be sent to the peer, we do that now. Note that
+//            // this might either be a flight in our handshake, or a TLS alert
+//            // record if we decided to abort due to some failure.
+//            if(!ec && m_stream.has_data_to_send()) {
+//               // Note: we construct `AsyncWriteOperation` with 0 as its last parameter (`plainBytesTransferred`). This
+//               // operation will eventually call `*this` as its own handler, passing the 0 back to this call operator.
+//               // This is necessary because the check of `bytesTransferred > 0` assumes that `bytesTransferred` bytes
+//               // were just read and are available in input_buffer for further processing.
+//               AsyncWriteOperation<AsyncHandshakeOperation<typename std::decay<Handler>::type, Stream, Allocator>,
+//                                   Stream,
+//                                   Allocator>
+//                  op{std::move(*this), m_stream, 0};
+//               return;
+//            }
+//
+//            // If we have no more data from the peer to process and no more data
+//            // to be sent to the peer...
+//            if(!ec && !m_stream.native_handle()->is_handshake_complete()) {
+//               // ... we first ensure that no TLS protocol error was detected until now.
+//               // Otherwise the handshake is aborted with an error code.
+//               m_stream.handle_tls_protocol_errors(ec);
+//
+//               if(!ec) {
+//                  // The handshake is neither finished nor aborted. Wait for
+//                  // more data from the peer.
+//                  m_stream.next_layer().async_read_some(m_stream.input_buffer(), std::move(*this));
+//                  return;
+//               }
+//            }
+//
+//            if(!isContinuation) {
+//               // Make sure the handler is not called without an intermediate initiating function.
+//               // "Reading" into a zero-byte buffer will complete immediately.
+//               m_ec = ec;
+//               yield m_stream.next_layer().async_read_some(boost::asio::mutable_buffer(), std::move(*this));
+//               ec = m_ec;
+//            }
+//
+//            this->complete_now(ec);
+//         }
+//}
 
 template <class Stream>
 boost::asio::awaitable<boost::system::error_code> async_handshake_awaitable_dtls(Stream& stream) {
@@ -397,16 +404,16 @@
          }
 
          timer.expires_from_now(std::chrono::milliseconds(1000));
-          
+
          std::variant<std::size_t, std::monostate> result = co_await (stream.next_layer().async_read_some(
-                         stream.input_buffer(), boost::asio::use_awaitable) ||
-                      timer.async_wait(boost::asio::use_awaitable));
+                                                                         stream.input_buffer(), boost::asio::use_awaitable) ||
+                                                                      timer.async_wait(boost::asio::use_awaitable));
 
          if(result.index() == 0) {
             const auto& bytesRead = std::get<0>(result);
             boost::asio::const_buffer read_buffer{stream.input_buffer().data(), bytesRead};
-            stream.process_encrypted_data(read_buffer, ec);
-         } 
+            stream.process_encrypted_data(read_buffer);
+         }
          // 1) If we didn't receive packet, we need to maybe retransmit.
          // 2) If we received a packet, but we couldn't move on to the next state
          // Then the remote is probably retransmitting as it didn't receive our ACK.
@@ -418,6 +425,7 @@
    co_return ec;
 }
 
+
 }  // namespace Botan::TLS::detail
 
    #include <boost/asio/unyield.hpp>
