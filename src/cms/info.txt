--- conflicted
+++ resolved
@@ -1,10 +1,6 @@
 define CMS
 
-<<<<<<< HEAD
-load_on request
-=======
 load_on never
->>>>>>> 696489be
 
 <requires>
 asn1
