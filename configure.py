#!/usr/bin/env python

"""
Configuration program for botan

(C) 2009,2010,2011,2012,2013,2014,2015,2016 Jack Lloyd
(C) 2015,2016 Simon Warta (Kullo GmbH)

Botan is released under the Simplified BSD License (see license.txt)

This script is regularly tested with CPython 2.7 and 3.5, and
occasionally tested with CPython 2.6 and PyPy 4.

Support for CPython 2.6 will be dropped eventually, but is kept up for as
long as reasonably convenient.

CPython 2.5 and earlier are not supported.

On Jython target detection does not work (use --os and --cpu).
"""

import sys
import os
import os.path
import platform
import re
import shlex
import shutil
import string
import subprocess
import logging
import time
import errno
import optparse

# Avoid useless botan_version.pyc (Python 2.6 or higher)
if 'dont_write_bytecode' in sys.__dict__:
    sys.dont_write_bytecode = True

import botan_version

def flatten(l):
    return sum(l, [])

def chunks(l, n):
    for i in range(0, len(l), n):
        yield l[i:i+n]

def get_vc_revision():

    def get_vc_revision(cmdlist):
        try:
            cmdname = cmdlist[0]

            vc = subprocess.Popen(cmdlist,
                                  stdout=subprocess.PIPE,
                                  stderr=subprocess.PIPE,
                                  universal_newlines=True)

            (stdout, stderr) = vc.communicate()

            if vc.returncode != 0:
                logging.debug('Error getting rev from %s - %d (%s)'
                              % (cmdname, vc.returncode, stderr))
                return None

            rev = str(stdout).strip()
            logging.debug('%s reported revision %s' % (cmdname, rev))

            return '%s:%s' % (cmdname, rev)
        except OSError as e:
            logging.debug('Error getting rev from %s - %s' % (cmdname, e.strerror))
            return None
        except Exception as e:
            logging.debug('Error getting rev from %s - %s' % (cmdname, e))
            return None

    vc_command = ['git', 'rev-parse', 'HEAD']
    rev = get_vc_revision(vc_command)
    if rev is not None:
        return rev
    else:
        return 'unknown'

class BuildConfigurationInformation(object):

    """
    Version information
    """
    version_major = botan_version.release_major
    version_minor = botan_version.release_minor
    version_patch = botan_version.release_patch
    version_so_rev = botan_version.release_so_abi_rev

    version_release_type = botan_version.release_type

    version_datestamp = botan_version.release_datestamp

    version_vc_rev = botan_version.release_vc_rev
    version_string = '%d.%d.%d' % (version_major, version_minor, version_patch)

    # This is used on Darwin for dylib versioning
    version_packed = version_major * 1000 + version_minor
    
    """
    Constructor
    """
    def __init__(self, options, modules):

        if self.version_vc_rev is None:
            self.version_vc_rev = get_vc_revision()

        self.build_dir = os.path.join(options.with_build_dir, 'build')

        self.obj_dir = os.path.join(self.build_dir, 'obj')
        self.libobj_dir = os.path.join(self.obj_dir, 'lib')
        self.cliobj_dir = os.path.join(self.obj_dir, 'cli')
        self.testobj_dir = os.path.join(self.obj_dir, 'test')

        self.doc_output_dir = os.path.join(self.build_dir, 'docs')

        self.include_dir = os.path.join(self.build_dir, 'include')
        self.botan_include_dir = os.path.join(self.include_dir, 'botan')
        self.internal_include_dir = os.path.join(self.botan_include_dir, 'internal')
        self.external_include_dir = os.path.join(self.include_dir, 'external')

        self.modules = modules
        self.sources = sorted(flatten([mod.sources() for mod in modules]))
        self.internal_headers = sorted(flatten([m.internal_headers() for m in modules]))
        self.external_headers = sorted(flatten([m.external_headers() for m in modules]))

        if options.amalgamation:
            self.build_sources = ['botan_all.cpp']
        else:
            self.build_sources = self.sources

        self.public_headers = sorted(flatten([m.public_headers() for m in modules]))

        self.doc_dir = os.path.join(options.base_dir, 'doc')
        self.src_dir = os.path.join(options.base_dir, 'src')

        def find_sources_in(basedir, srcdir):
            for (dirpath, dirnames, filenames) in os.walk(os.path.join(basedir, srcdir)):
                for filename in filenames:
                    if filename.endswith('.cpp') and not filename.startswith('.'):
                        yield os.path.join(dirpath, filename)

        def find_headers_in(basedir, srcdir):
            for (dirpath, dirnames, filenames) in os.walk(os.path.join(basedir, srcdir)):
                for filename in filenames:
                    if filename.endswith('.h') and not filename.startswith('.'):
                        yield os.path.join(dirpath, filename)

        self.cli_sources = list(find_sources_in(self.src_dir, 'cli'))
        self.cli_headers = list(find_headers_in(self.src_dir, 'cli'))
        self.test_sources = list(find_sources_in(self.src_dir, 'tests'))

        if options.write_sources_to_file:
            all_sources = self.sources + self.cli_sources + self.test_sources
            f = open('sources-list.txt','w')
            for src in all_sources:
                f.write('%s\n' % src)
            f.close()

        self.python_dir = os.path.join(options.src_dir, 'python')

        def build_doc_commands():

            def get_doc_cmd():
                if options.with_sphinx:
                    sphinx = 'sphinx-build -c $(SPHINX_CONFIG) $(SPHINX_OPTS) '
                    if options.quiet:
                        sphinx += '-q '
                    sphinx += '%s %s'
                    return sphinx
                else:
                    return '$(COPY) %s' + os.sep + '*.rst %s'

            doc_cmd = get_doc_cmd()

            def cmd_for(src):
                return doc_cmd % (os.path.join(self.doc_dir, src),
                                  os.path.join(self.doc_output_dir, src))

            yield cmd_for('manual')

            if options.with_doxygen:
                yield 'doxygen %s%sbotan.doxy' % (self.build_dir, os.sep)

        self.build_doc_commands = '\n'.join(['\t' + s for s in build_doc_commands()])

        def build_dirs():
            yield self.libobj_dir
            yield self.cliobj_dir
            yield self.testobj_dir
            yield self.botan_include_dir
            yield self.internal_include_dir
            yield self.external_include_dir
            yield os.path.join(self.doc_output_dir, 'manual')

            if options.with_doxygen:
                yield os.path.join(self.doc_output_dir, 'doxygen')

        self.build_dirs = list(build_dirs())

    def src_info(self, typ):
        if typ == 'lib':
            return (self.build_sources, self.libobj_dir)
        elif typ == 'cli':
            return (self.cli_sources, self.cliobj_dir)
        elif typ == 'test':
            return (self.test_sources, self.testobj_dir)

    def pkg_config_file(self):
        return 'botan-%d.%d.pc' % (self.version_major, self.version_minor)


"""
Handle command line options
"""
def process_command_line(args):

    parser = optparse.OptionParser(
        formatter = optparse.IndentedHelpFormatter(max_help_position = 50),
        version = BuildConfigurationInformation.version_string)

    parser.add_option('--verbose', action='store_true', default=False,
                      help='Show debug messages')
    parser.add_option('--quiet', action='store_true', default=False,
                      help='Show only warnings and errors')

    target_group = optparse.OptionGroup(parser, 'Target options')

    target_group.add_option('--cpu',
                            help='set the target CPU type/model')

    target_group.add_option('--os',
                            help='set the target operating system')

    target_group.add_option('--cc', dest='compiler',
                            help='set the desired build compiler')

    target_group.add_option('--cc-bin', dest='compiler_binary',
                            metavar='BINARY',
                            help='set path to compiler binary')

    target_group.add_option('--cc-abi-flags', metavar='FLAG',
                            help='set compiler ABI flags',
                            default='')

    target_group.add_option('--chost', help=optparse.SUPPRESS_HELP)

    target_group.add_option('--with-endian', metavar='ORDER', default=None,
                            help='override byte order guess')

    target_group.add_option('--with-unaligned-mem',
                            dest='unaligned_mem', action='store_true',
                            default=None,
                            help='use unaligned memory accesses')

    target_group.add_option('--without-unaligned-mem',
                            dest='unaligned_mem', action='store_false',
                            help=optparse.SUPPRESS_HELP)

    target_group.add_option('--with-os-features', action='append', metavar='FEAT',
                            help='specify OS features to use')
    target_group.add_option('--without-os-features', action='append', metavar='FEAT',
                            help='specify OS features to disable')

    for isa_extn_name in ['SSE2', 'SSSE3', 'AVX2', 'AES-NI', 'AltiVec']:
        isa_extn = isa_extn_name.lower()

        target_group.add_option('--disable-%s' % (isa_extn),
                                help='disable %s intrinsics' % (isa_extn_name),
                                action='append_const',
                                const=isa_extn.replace('-', ''),
                                dest='disable_intrinsics')

    build_group = optparse.OptionGroup(parser, 'Build options')

    build_group.add_option('--with-debug-info', action='store_true', default=False, dest='with_debug_info',
                           help='include debug symbols')

    build_group.add_option('--with-sanitizers', action='store_true', default=False, dest='with_sanitizers',
                           help='enable ASan/UBSan checks')

    build_group.add_option('--with-static-analysis', action='store_true', default=False, 
                           help='enable static analysis checks')

    build_group.add_option('--with-coverage', action='store_true', default=False, dest='with_coverage',
                           help='add coverage info and disable opts')

    build_group.add_option('--with-coverage-info', action='store_true', default=False, dest='with_coverage_info',
                           help='add coverage info')

    build_group.add_option('--enable-shared-library', dest='build_shared_lib',
                           action='store_true', default=True,
                           help=optparse.SUPPRESS_HELP)
    build_group.add_option('--disable-shared', dest='build_shared_lib',
                           action='store_false',
                           help='disable building shared library')

    build_group.add_option('--optimize-for-size', dest='optimize_for_size',
                           action='store_true', default=False,
                           help='optimize for code size')

    build_group.add_option('--no-optimizations', dest='no_optimizations',
                           action='store_true', default=False,
                           help='disable all optimizations (for debugging)')

    build_group.add_option('--debug-mode', action='store_true', default=False, dest='debug_mode',
                           help='enable debug info and disable optimizations')

    build_group.add_option('--gen-amalgamation', dest='gen_amalgamation',
                           default=False, action='store_true',
                           help='generate amalgamation files and build without amalgamation (removed)')

    build_group.add_option('--via-amalgamation', dest='via_amalgamation',
                           default=False, action='store_true',
                           help='build via amalgamation (deprecated, use --amalgamation)')

    build_group.add_option('--amalgamation', dest='amalgamation',
                           default=False, action='store_true',
                           help='generate amalgamation files and build via amalgamation')

    build_group.add_option('--single-amalgamation-file',
                           default=False, action='store_true',
                           help='build single file instead of splitting on ABI')

    build_group.add_option('--with-build-dir', metavar='DIR', default='',
                           help='setup the build in DIR')

    build_group.add_option('--with-external-includedir', metavar='DIR', default='',
                           help='use DIR for external includes')

    build_group.add_option('--with-openmp', default=False, action='store_true',
                           help='enable use of OpenMP')
    build_group.add_option('--with-cilkplus', default=False, action='store_true',
                           help='enable use of Cilk Plus')

    link_methods = ['symlink', 'hardlink', 'copy']
    build_group.add_option('--link-method', default=None, metavar='METHOD',
                           choices=link_methods,
                           help='choose how links to include headers are created (%s)' % ', '.join(link_methods))

    makefile_styles = ['gmake', 'nmake']
    build_group.add_option('--makefile-style', metavar='STYLE', default=None,
                           choices=makefile_styles,
                           help='makefile type (%s)' % ' or '.join(makefile_styles))

    build_group.add_option('--with-local-config',
                           dest='local_config', metavar='FILE',
                           help='include the contents of FILE into build.h')

    build_group.add_option('--distribution-info', metavar='STRING',
                           help='distribution specific version',
                           default='unspecified')

    build_group.add_option('--with-sphinx', action='store_true',
                           default=None, help='Use Sphinx')

    build_group.add_option('--without-sphinx', action='store_false',
                           dest='with_sphinx', help=optparse.SUPPRESS_HELP)

    build_group.add_option('--with-visibility', action='store_true',
                           default=None, help=optparse.SUPPRESS_HELP)

    build_group.add_option('--without-visibility', action='store_false',
                           dest='with_visibility', help=optparse.SUPPRESS_HELP)

    build_group.add_option('--with-doxygen', action='store_true',
                           default=False, help='Use Doxygen')

    build_group.add_option('--without-doxygen', action='store_false',
                           dest='with_doxygen', help=optparse.SUPPRESS_HELP)

    build_group.add_option('--maintainer-mode', dest='maintainer_mode',
                           action='store_true', default=False,
                           help="Enable extra warnings")

    build_group.add_option('--dirty-tree', dest='clean_build_tree',
                           action='store_false', default=True,
                           help=optparse.SUPPRESS_HELP)

    build_group.add_option('--with-python-versions', dest='python_version',
                           metavar='N.M',
                           default='.'.join(map(str, sys.version_info[0:2])),
                           help='where to install botan.py (def %default)')

    build_group.add_option('--with-valgrind', help='use valgrind API',
                           dest='with_valgrind', action='store_true', default=False)

    build_group.add_option('--with-bakefile', action='store_true',
                           default=False, help='Generate bakefile which can be used to create Visual Studio or Xcode project files')

<<<<<<< HEAD
    build_group.add_option('--write-sources-to-file', action='store_true',
                           default=False, help='Generate a file which includes all sources that will be compiled. Useful for cppcheck checking.')
=======
    build_group.add_option('--unsafe-fuzzer-mode', action='store_true', default=False,
                          help='disable essential checks for testing')
>>>>>>> 97905c52

    mods_group = optparse.OptionGroup(parser, 'Module selection')

    mods_group.add_option('--module-policy', dest='module_policy',
                          help="module policy file (see src/build-data/policy)",
                          metavar='POL', default=None)

    mods_group.add_option('--enable-modules', dest='enabled_modules',
                          metavar='MODS', action='append',
                          help='enable specific modules')
    mods_group.add_option('--disable-modules', dest='disabled_modules',
                          metavar='MODS', action='append',
                          help='disable specific modules')
    mods_group.add_option('--list-modules', dest='list_modules',
                          action='store_true',
                          help='list available modules')
    mods_group.add_option('--no-autoload', action='store_true', default=False,
                          help=optparse.SUPPRESS_HELP)
    mods_group.add_option('--minimized-build', action='store_true', dest='no_autoload',
                          help='minimize build')

    # Should be derived from info.txt but this runs too early
    third_party  = ['boost', 'bzip2', 'lzma', 'openssl', 'sqlite3', 'zlib', 'tpm', 'pkcs11']

    for mod in third_party:
        mods_group.add_option('--with-%s' % (mod),
                              help=('use %s' % (mod)) if mod in third_party else optparse.SUPPRESS_HELP,
                              action='append_const',
                              const=mod,
                              dest='enabled_modules')

        mods_group.add_option('--without-%s' % (mod),
                              help=optparse.SUPPRESS_HELP,
                              action='append_const',
                              const=mod,
                              dest='disabled_modules')

    mods_group.add_option('--with-everything', help=optparse.SUPPRESS_HELP,
                          action='store_true', default=False)

    install_group = optparse.OptionGroup(parser, 'Installation options')

    install_group.add_option('--program-suffix', metavar='SUFFIX',
                             help='append string to program names')

    install_group.add_option('--prefix', metavar='DIR',
                             help='set the install prefix')
    install_group.add_option('--destdir', metavar='DIR',
                             help='set the install directory')
    install_group.add_option('--docdir', metavar='DIR',
                             help='set the doc install dir')
    install_group.add_option('--bindir', metavar='DIR',
                             help='set the binary install dir')
    install_group.add_option('--libdir', metavar='DIR',
                             help='set the library install dir')
    install_group.add_option('--includedir', metavar='DIR',
                             help='set the include file install dir')

    misc_group = optparse.OptionGroup(parser, 'Miscellaneous options')

    misc_group.add_option('--house-curve', metavar='STRING', dest='house_curve',
                          help='a custom in-house curve of the format: curve.pem,NAME,OID,CURVEID')

    parser.add_option_group(target_group)
    parser.add_option_group(build_group)
    parser.add_option_group(mods_group)
    parser.add_option_group(install_group)
    parser.add_option_group(misc_group)

    # These exist only for autoconf compatibility (requested by zw for mtn)
    compat_with_autoconf_options = [
        'datadir',
        'datarootdir',
        'dvidir',
        'exec-prefix',
        'htmldir',
        'infodir',
        'libexecdir',
        'localedir',
        'localstatedir',
        'mandir',
        'oldincludedir',
        'pdfdir',
        'psdir',
        'sbindir',
        'sharedstatedir',
        'sysconfdir'
        ]

    for opt in compat_with_autoconf_options:
        parser.add_option('--' + opt, help=optparse.SUPPRESS_HELP)

    (options, args) = parser.parse_args(args)

    if args != []:
        raise Exception('Unhandled option(s): ' + ' '.join(args))
    if options.with_endian != None and \
       options.with_endian not in ['little', 'big']:
        raise Exception('Bad value to --with-endian "%s"' % (
            options.with_endian))

    if options.debug_mode:
        options.no_optimizations = True
        options.with_debug_info = True

    if options.with_coverage:
        options.with_coverage_info = True
        options.no_optimizations = True

    def parse_multiple_enable(modules):
        if modules is None:
            return []
        return sorted(set(flatten([s.split(',') for s in modules])))

    options.enabled_modules = parse_multiple_enable(options.enabled_modules)
    options.disabled_modules = parse_multiple_enable(options.disabled_modules)

    options.with_os_features = parse_multiple_enable(options.with_os_features)
    options.without_os_features = parse_multiple_enable(options.without_os_features)

    options.disable_intrinsics = parse_multiple_enable(options.disable_intrinsics)

    return options

"""
Generic lexer function for info.txt and src/build-data files
"""
def lex_me_harder(infofile, to_obj, allowed_groups, name_val_pairs):

    to_obj.infofile = infofile

    # Format as a nameable Python variable
    def py_var(group):
        return group.replace(':', '_')

    class LexerError(Exception):
        def __init__(self, msg, line):
            self.msg = msg
            self.line = line

        def __str__(self):
            return '%s at %s:%d' % (self.msg, infofile, self.line)

    (dirname, basename) = os.path.split(infofile)

    to_obj.lives_in = dirname
    if basename == 'info.txt':
        (obj_dir,to_obj.basename) = os.path.split(dirname)
        if os.access(os.path.join(obj_dir, 'info.txt'), os.R_OK):
            to_obj.parent_module = os.path.basename(obj_dir)
        else:
            to_obj.parent_module = None
    else:
        to_obj.basename = basename.replace('.txt', '')

    lexer = shlex.shlex(open(infofile), infofile, posix=True)
    lexer.wordchars += '|:.<>/,-!+' # handle various funky chars in info.txt

    for group in allowed_groups:
        to_obj.__dict__[py_var(group)] = []
    for (key,val) in name_val_pairs.items():
        to_obj.__dict__[key] = val

    def lexed_tokens(): # Convert to an interator
        token = lexer.get_token()
        while token != None:
            yield token
            token = lexer.get_token()

    for token in lexed_tokens():
        match = re.match('<(.*)>', token)

        # Check for a grouping
        if match is not None:
            group = match.group(1)

            if group not in allowed_groups:
                raise LexerError('Unknown group "%s"' % (group),
                                 lexer.lineno)

            end_marker = '</' + group + '>'

            token = lexer.get_token()
            while token != end_marker:
                to_obj.__dict__[py_var(group)].append(token)
                token = lexer.get_token()
                if token is None:
                    raise LexerError('Group "%s" not terminated' % (group),
                                     lexer.lineno)

        elif token in name_val_pairs.keys():
            if type(to_obj.__dict__[token]) is list:
                to_obj.__dict__[token].append(lexer.get_token())

                # Dirty hack
                if token == 'define':
                    nxt = lexer.get_token()
                    if not nxt:
                        raise LexerError('No version set for API', lexer.lineno)
                    if not re.match('^[0-9]{8}$', nxt):
                        raise LexerError('Bad API rev "%s"' % (nxt), lexer.lineno)
                    to_obj.__dict__[token].append(nxt)
            else:
                to_obj.__dict__[token] = lexer.get_token()

        else: # No match -> error
            raise LexerError('Bad token "%s"' % (token), lexer.lineno)

"""
Convert a lex'ed map (from build-data files) from a list to a dict
"""
def force_to_dict(l):
    return dict(zip(l[::3],l[2::3]))

"""
Represents the information about a particular module
"""
class ModuleInfo(object):

    def __init__(self, infofile):

        lex_me_harder(infofile, self,
                      ['header:internal', 'header:public', 
                        'header:external', 'requires', 'os', 'arch', 
                        'cc', 'libs', 'frameworks', 'comment', 
                        'warning'],
                      {
                        'load_on': 'auto',
                        'define': [],
                        'need_isa': ''})

        all_source_files = []
        all_header_files = []

        for fspath in os.listdir(self.lives_in):
            if fspath.endswith('.cpp'):
                all_source_files.append(fspath)
            elif fspath.endswith('.h'):
                all_header_files.append(fspath)

        self.source = all_source_files

        if self.need_isa == '':
            self.need_isa = []
        else:
            self.need_isa = self.need_isa.split(',')

        # If not entry for the headers, all are assumed public
        if self.header_internal == [] and self.header_public == []:
            self.header_public = list(all_header_files)
        else:
            pub_header = set(self.header_public)
            int_header = set(self.header_internal)

            if pub_header.isdisjoint(int_header) == False:
                logging.error("Module %s header contains same header in public and internal sections" % (infofile))

        # Coerce to more useful types
        def convert_lib_list(l):
            if len(l) % 3 != 0:
                raise Exception("Bad <libs> in module %s" % (self.basename))
            result = {}

            for sep in l[1::3]:
                if(sep != '->'):
                    raise Exception("Bad <libs> in module %s" % (self.basename))

            for (targetlist, vallist) in zip(l[::3], l[2::3]):
                vals = vallist.split(',')
                for target in targetlist.split(','):
                    result[target] = result.setdefault(target, []) + vals
            return result

        self.libs = convert_lib_list(self.libs)
        self.frameworks = convert_lib_list(self.frameworks)

        def add_dir_name(filename):
            if filename.count(':') == 0:
                return os.path.join(self.lives_in, filename)

            # modules can request to add files of the form
            # MODULE_NAME:FILE_NAME to add a file from another module
            # For these, assume other module is always in a
            # neighboring directory; this is true for all current uses
            return os.path.join(os.path.split(self.lives_in)[0],
                                *filename.split(':'))

        self.source = [add_dir_name(s) for s in self.source]
        self.header_internal = [add_dir_name(s) for s in self.header_internal]
        self.header_public = [add_dir_name(s) for s in self.header_public]
        self.header_external = [add_dir_name(s) for s in self.header_external]

        for src in self.source + self.header_internal + self.header_public + self.header_external:
            if os.access(src, os.R_OK) == False:
                logging.error("Missing file %s in %s" % (src, infofile))

        if self.comment != []:
            self.comment = ' '.join(self.comment)
        else:
            self.comment = None

        if self.warning != []:
            self.warning = ' '.join(self.warning)
        else:
            self.warning = None

        def intersect_check(typeA, listA, typeB, listB):
           intersection = set.intersection(set(listA), set(listB))
           if len(intersection) > 0:
              logging.error('Headers %s marked both %s and %s' % (' '.join(intersection), typeA, typeB))

        intersect_check('public', self.header_public, 'internal', self.header_internal)
        intersect_check('public', self.header_public, 'external', self.header_external)
        intersect_check('external', self.header_external, 'internal', self.header_internal)

    def cross_check(self, arch_info, os_info, cc_info):
        for os in self.os:
            if os not in os_info:
                raise Exception('Module %s mentions unknown OS %s' % (self.infofile, os))
        for cc in self.cc:
            if cc not in cc_info:
                raise Exception('Module %s mentions unknown compiler %s' % (self.infofile, cc))
        for arch in self.arch:
            if arch not in arch_info:
                raise Exception('Module %s mentions unknown arch %s' % (self.infofile, arch))

    def sources(self):
        return self.source

    def public_headers(self):
        return self.header_public

    def internal_headers(self):
        return self.header_internal

    def external_headers(self):
        return self.header_external

    def defines(self):
        return ['HAS_' + d[0] + ' ' + d[1] for d in chunks(self.define, 2)]

    def compatible_cpu(self, archinfo, options):
        arch_name = archinfo.basename
        cpu_name = options.cpu

        for isa in self.need_isa:
            if isa in options.disable_intrinsics:
                return False # explicitly disabled

            if isa not in archinfo.isa_extensions:
                return False

        if self.arch != []:
            if arch_name not in self.arch and cpu_name not in self.arch:
                return False

        return True

    def compatible_os(self, os):
        return self.os == [] or os in self.os

    def compatible_compiler(self, cc, arch):
        if self.cc != [] and cc.basename not in self.cc:
            return False

        for isa in self.need_isa:
            if cc.isa_flags_for(isa, arch) is None:
                return False

        return True

    def dependencies(self):
        # base is an implicit dep for all submodules
        deps = self.requires + ['base']
        if self.parent_module != None:
            deps.append(self.parent_module)
        return deps

    """
    Ensure that all dependencies of this module actually exist, warning
    about any that do not
    """
    def dependencies_exist(self, modules):
        all_deps = [s.split('|') for s in self.dependencies()]

        for missing in [s for s in flatten(all_deps) if s not in modules]:
            logging.error("Module '%s', dep of '%s', does not exist" % (
                missing, self.basename))

    def __cmp__(self, other):
        if self.basename < other.basename:
            return -1
        if self.basename == other.basename:
            return 0
        return 1

class ModulePolicyInfo(object):
    def __init__(self, infofile):
        lex_me_harder(infofile, self,
                      ['required', 'if_available', 'prohibited'], {})

    def cross_check(self, modules):

        def check(tp, lst):
            for mod in lst:
                if mod not in modules:
                    logging.error("Module policy %s includes non-existent module %s in <%s>" % (
                        self.infofile, mod, tp))

        check('required', self.required)
        check('if_available', self.if_available)
        check('prohibited', self.prohibited)


class ArchInfo(object):
    def __init__(self, infofile):
        lex_me_harder(infofile, self,
                      ['aliases', 'submodels', 'submodel_aliases', 'isa_extensions'],
                      { 'endian': None,
                        'family': None,
                        'unaligned': 'no',
                        'wordsize': 32
                        })

        self.submodel_aliases = force_to_dict(self.submodel_aliases)

        self.unaligned_ok = (1 if self.unaligned == 'ok' else 0)

        self.wordsize = int(self.wordsize)

    """
    Return a list of all submodels for this arch, ordered longest
    to shortest
    """
    def all_submodels(self):
        return sorted([(k,k) for k in self.submodels] +
                      [k for k in self.submodel_aliases.items()],
                      key = lambda k: len(k[0]), reverse = True)

    """
    Return CPU-specific defines for build.h
    """
    def defines(self, options):
        def form_macro(cpu_name):
            return cpu_name.upper().replace('.', '').replace('-', '_')

        macros = ['TARGET_ARCH_IS_%s' %
                  (form_macro(self.basename.upper()))]

        if self.basename != options.cpu:
            macros.append('TARGET_CPU_IS_%s' % (form_macro(options.cpu)))

        enabled_isas = set(self.isa_extensions)
        disabled_isas = set(options.disable_intrinsics)

        isa_extensions = sorted(enabled_isas - disabled_isas)

        for isa in isa_extensions:
            macros.append('TARGET_SUPPORTS_%s' % (form_macro(isa)))

        endian = options.with_endian or self.endian

        if endian != None:
            macros.append('TARGET_CPU_IS_%s_ENDIAN' % (endian.upper()))
            logging.info('Assuming CPU is %s endian' % (endian))

        unaligned_ok = options.unaligned_mem
        if unaligned_ok is None:
            unaligned_ok = self.unaligned_ok
            if unaligned_ok:
                logging.info('Assuming unaligned memory access works')

        if self.family is not None:
            macros.append('TARGET_CPU_IS_%s_FAMILY' % (self.family.upper()))

        macros.append('TARGET_CPU_NATIVE_WORD_SIZE %d' % (self.wordsize))

        if self.wordsize == 64:
            macros.append('TARGET_CPU_HAS_NATIVE_64BIT')

        macros.append('TARGET_UNALIGNED_MEMORY_ACCESS_OK %d' % (unaligned_ok))

        if options.with_valgrind:
            macros.append('HAS_VALGRIND')

        if options.with_openmp:
            macros.append('TARGET_HAS_OPENMP')
        if options.with_cilkplus:
            macros.append('TARGET_HAS_CILKPLUS')

        return macros

class CompilerInfo(object):
    def __init__(self, infofile):
        lex_me_harder(infofile, self,
                      ['so_link_commands', 'binary_link_commands', 'mach_opt', 'mach_abi_linking', 'isa_flags'],
                      { 'binary_name': None,
                        'linker_name': None,
                        'macro_name': None,
                        'output_to_option': '-o ',
                        'add_include_dir_option': '-I',
                        'add_lib_dir_option': '-L',
                        'add_lib_option': '-l',
                        'add_framework_option': '-framework ',
                        'compile_flags': '',
                        'debug_info_flags': '',
                        'optimization_flags': '',
                        'size_optimization_flags': '',
                        'coverage_flags': '',
                        'sanitizer_flags': '',
                        'static_analysis_flags': '',
                        'shared_flags': '',
                        'lang_flags': '',
                        'warning_flags': '',
                        'maintainer_warning_flags': '',
                        'visibility_build_flags': '',
                        'visibility_attribute': '',
                        'ar_command': None,
                        'makefile_style': ''
                        })

        self.so_link_commands     = force_to_dict(self.so_link_commands)
        self.binary_link_commands = force_to_dict(self.binary_link_commands)
        self.mach_abi_linking     = force_to_dict(self.mach_abi_linking)
        self.isa_flags            = force_to_dict(self.isa_flags)

        self.mach_opt_flags = {}

        while self.mach_opt != []:
            proc = self.mach_opt.pop(0)
            if self.mach_opt.pop(0) != '->':
                raise Exception('Parsing err in %s mach_opt' % (self.basename))

            flags = self.mach_opt.pop(0)
            regex = ''

            if len(self.mach_opt) > 0 and \
               (len(self.mach_opt) == 1 or self.mach_opt[1] != '->'):
                regex = self.mach_opt.pop(0)

            self.mach_opt_flags[proc] = (flags,regex)

        del self.mach_opt

    def isa_flags_for(self, isa, arch):
        if isa in self.isa_flags:
            return self.isa_flags[isa]
        arch_isa = '%s:%s' % (arch, isa)
        if arch_isa in self.isa_flags:
            return self.isa_flags[arch_isa]
        return None

    """
    Return the shared library build flags, if any
    """
    def gen_shared_flags(self, options):
        def flag_builder():
            if options.build_shared_lib:
                yield self.shared_flags
                if options.with_visibility:
                    yield self.visibility_build_flags

        return ' '.join(list(flag_builder()))

    def gen_visibility_attribute(self, options):
        if options.build_shared_lib and options.with_visibility:
            return self.visibility_attribute
        return ''

    """
    Return the machine specific ABI flags
    """
    def mach_abi_link_flags(self, options):
        def all():
            if options.with_debug_info and 'all-debug' in self.mach_abi_linking:
                return 'all-debug'
            return 'all'

        abi_link = list()
        for what in [all(), options.os, options.arch, options.cpu]:
            flag = self.mach_abi_linking.get(what)
            if flag != None and flag != '' and flag not in abi_link:
                abi_link.append(flag)

        if options.with_coverage_info:
            if self.coverage_flags == '':
                raise Exception('No coverage handling for %s' % (self.basename))
            abi_link.append(self.coverage_flags)

        if options.with_sanitizers:
            if self.sanitizer_flags == '':
                raise Exception('No sanitizer handling for %s' % (self.basename))
            abi_link.append(self.sanitizer_flags)

        if options.with_openmp:
            if 'openmp' not in self.mach_abi_linking:
                raise Exception('No support for OpenMP for %s' % (self.basename))
            abi_link.append(self.mach_abi_linking['openmp'])

        if options.with_cilkplus:
            if 'cilkplus' not in self.mach_abi_linking:
                raise Exception('No support for Cilk Plus for %s' % (self.basename))
            abi_link.append(self.mach_abi_linking['cilkplus'])

        abi_flags = ' '.join(sorted(abi_link))

        if options.cc_abi_flags != '':
            abi_flags += ' ' + options.cc_abi_flags

        if abi_flags != '':
            return ' ' + abi_flags
        return ''

    def cc_warning_flags(self, options):
        def gen_flags():
            yield self.warning_flags
            if options.maintainer_mode:
                yield self.maintainer_warning_flags

        return (' '.join(gen_flags())).strip()

    def cc_compile_flags(self, options):
        def gen_flags():
            yield self.lang_flags

            if options.with_debug_info:
                yield self.debug_info_flags

            if not options.no_optimizations:
                if options.optimize_for_size:
                    if self.size_optimization_flags != '':
                        yield self.size_optimization_flags
                    else:
                        logging.warning("No size optimization flags set for current compiler")
                        yield self.optimization_flags
                else:
                    yield self.optimization_flags

            if options.with_static_analysis:
                if self.static_analysis_flags == '':
                    raise Exception('No static analysis handling for %s' % (self.basename))
                yield self.static_analysis_flags

            def submodel_fixup(flags, tup):
                return tup[0].replace('SUBMODEL', flags.replace(tup[1], ''))

            if options.cpu != options.arch:
                if options.cpu in self.mach_opt_flags:
                    yield submodel_fixup(options.cpu, self.mach_opt_flags[options.cpu])
                elif options.arch in self.mach_opt_flags:
                    yield submodel_fixup(options.cpu, self.mach_opt_flags[options.arch])

            all_arch = 'all_%s' % (options.arch)

            if all_arch in self.mach_opt_flags:
                yield self.mach_opt_flags[all_arch][0]

        return (' '.join(gen_flags())).strip()

    def _so_link_search(self, osname, debug_info):
        if debug_info:
            return [osname + '-debug', 'default-debug']
        else:
            return [osname, 'default']

    """
    Return the command needed to link a shared object
    """
    def so_link_command_for(self, osname, options):
        for s in self._so_link_search(osname, options.with_debug_info):
            if s in self.so_link_commands:
                return self.so_link_commands[s]

        raise Exception("No shared library link command found for target '%s' in compiler settings '%s'" %
                    (osname, self.infofile))

    """
    Return the command needed to link an app/test object
    """
    def binary_link_command_for(self, osname, options):
        for s in self._so_link_search(osname, options.with_debug_info):
            if s in self.binary_link_commands:
                return self.binary_link_commands[s]

        return '$(LINKER)'

    """
    Return defines for build.h
    """
    def defines(self):
        return ['BUILD_COMPILER_IS_' + self.macro_name]

class OsInfo(object):
    def __init__(self, infofile):
        lex_me_harder(infofile, self,
                      ['aliases', 'target_features'],
                      { 'os_type': None,
                        'program_suffix': '',
                        'obj_suffix': 'o',
                        'soname_pattern_patch': '',
                        'soname_pattern_abi': '',
                        'soname_pattern_base': '',
                        'static_suffix': 'a',
                        'ar_command': 'ar crs',
                        'ar_needs_ranlib': False,
                        'install_root': '/usr/local',
                        'header_dir': 'include',
                        'bin_dir': 'bin',
                        'lib_dir': 'lib',
                        'doc_dir': 'share/doc',
                        'building_shared_supported': 'yes',
                        'install_cmd_data': 'install -m 644',
                        'install_cmd_exec': 'install -m 755'
                        })

        self.ar_needs_ranlib = bool(self.ar_needs_ranlib)

        self.building_shared_supported = (True if self.building_shared_supported == 'yes' else False)

    def ranlib_command(self):
        return ('ranlib' if self.ar_needs_ranlib else 'true')

    def defines(self, options):
        r = []
        r += ['TARGET_OS_IS_%s' % (self.basename.upper())]

        if self.os_type != None:
            r += ['TARGET_OS_TYPE_IS_%s' % (self.os_type.upper())]

        def feat_macros():
            for feat in self.target_features:
                if feat not in options.without_os_features:
                    yield 'TARGET_OS_HAS_' + feat.upper()
            for feat in options.with_os_features:
                if feat not in self.target_features:
                    yield 'TARGET_OS_HAS_' + feat.upper()

        r += sorted(feat_macros())
        return r

def fixup_proc_name(proc):
    proc = proc.lower().replace(' ', '')
    for junk in ['(tm)', '(r)']:
        proc = proc.replace(junk, '')
    return proc

def canon_processor(archinfo, proc):
    proc = fixup_proc_name(proc)

    # First, try to search for an exact match
    for ainfo in archinfo.values():
        if ainfo.basename == proc or proc in ainfo.aliases:
            return (ainfo.basename, ainfo.basename)

        for (match,submodel) in ainfo.all_submodels():
            if proc == submodel or proc == match:
                return (ainfo.basename, submodel)

    logging.debug('Could not find an exact match for CPU "%s"' % (proc))

    # Now, try searching via regex match
    for ainfo in archinfo.values():
        for (match,submodel) in ainfo.all_submodels():
            if re.search(match, proc) != None:
                logging.debug('Possible match "%s" with "%s" (%s)' % (
                    proc, match, submodel))
                return (ainfo.basename, submodel)

    logging.debug('Known CPU names: ' + ' '.join(
        sorted(flatten([[ainfo.basename] + \
                        ainfo.aliases + \
                        [x for (x,_) in ainfo.all_submodels()]
                        for ainfo in archinfo.values()]))))

    raise Exception('Unknown or unidentifiable processor "%s"' % (proc))

def guess_processor(archinfo):
    base_proc = platform.machine()

    if base_proc == '':
        raise Exception('Could not determine target CPU; set with --cpu')

    full_proc = fixup_proc_name(platform.processor()) or base_proc

    for ainfo in archinfo.values():
        if ainfo.basename == base_proc or base_proc in ainfo.aliases:
            for (match,submodel) in ainfo.all_submodels():
                if re.search(match, full_proc) != None:
                    return (ainfo.basename, submodel)

            return canon_processor(archinfo, ainfo.basename)

    # No matches, so just use the base proc type
    return canon_processor(archinfo, base_proc)

"""
Read a whole file into memory as a string
"""
def slurp_file(filename):
    # type: (object) -> object
    if filename is None:
        return ''
    return ''.join(open(filename).readlines())

"""
Perform template substitution
"""
def process_template(template_file, variables):
    class PercentSignTemplate(string.Template):
        delimiter = '%'

    try:
        template = PercentSignTemplate(slurp_file(template_file))
        return template.substitute(variables)
    except KeyError as e:
        raise Exception('Unbound var %s in template %s' % (e, template_file))
    except Exception as e:
        raise Exception('Exception %s in template %s' % (e, template_file))

def makefile_list(items):
    items = list(items) # force evaluation so we can slice it
    return (' '*16).join([item + ' \\\n' for item in items[:-1]] + [items[-1]])

def gen_bakefile(build_config, options):

    def bakefile_sources(file, sources):
        for src in sources:
                (dir,filename) = os.path.split(os.path.normpath(src))
                dir = dir.replace('\\','/')
                try:
                    param, dir = dir.split('/src/',1)
                    file.write('\tsources { src/%s/%s } \n' % ( dir, filename))
                except ValueError:
                    pass
                    file.write('\tsources { %s/%s } \n' % ( dir, filename))
            
    def bakefile_cli_headers(file, headers):
        for header in headers:
                (dir,filename) = os.path.split(os.path.normpath(header))
                dir = dir.replace('\\','/')
                try:
                    param, dir = dir.split('/src/',1)
                    file.write('\theaders { src/%s/%s } \n' % ( dir, filename))
                except ValueError:
                    pass
                    file.write('\theaders { %s/%s } \n' % ( dir, filename))

    def bakefile_test_sources(file, sources):
        for src in sources:
                (dir,filename) = os.path.split(os.path.normpath(src))
                file.write('\tsources { src/tests/%s } \n' %filename)

    f = open('botan.bkl','w')
    f.write('toolsets = vs2013;\n')

    # shared library project
    f.write('shared-library botan {\n')
    f.write('\tdefines = "BOTAN_DLL=__declspec(dllexport)";\n')
    bakefile_sources( f, build_config.sources )
    f.write('}\n')

    # cli project
    f.write('program cli {\n')
    f.write('\tdeps = botan;\n')
    bakefile_sources( f, build_config.cli_sources )
    bakefile_cli_headers( f, build_config.cli_headers )
    f.write('}\n')

    # tests project
    f.write('program tests {\n')
    f.write('\tdeps = botan;\n')
    bakefile_test_sources( f, build_config.test_sources )
    f.write('}\n')

    # global options
    f.write('includedirs += build/include/;\n')    

    if options.with_external_includedir:
        external_inc_dir = options.with_external_includedir.replace('\\','/')
        # Attention: bakefile supports only relative paths
        f.write('includedirs += "%s";\n' %external_inc_dir )

    if build_config.external_headers:
        f.write('includedirs += build/include/external;\n')

    if options.cpu in "x86_64":
        f.write('archs = x86_64;\n')
    else:
        f.write('archs = x86;\n')

    # vs2013 options
    f.write('vs2013.option.ClCompile.DisableSpecificWarnings = "4250;4251;4275";\n')
    f.write('vs2013.option.ClCompile.WarningLevel = Level4;\n')
    f.write('vs2013.option.ClCompile.ExceptionHandling = SyncCThrow;\n')
    f.write('vs2013.option.ClCompile.RuntimeTypeInfo = true;\n')
    f.write('if ( $(config) == Release ) {\n')
    f.write('vs2013.option.Configuration.WholeProgramOptimization = true;\n')
    f.write('}\n')

    f.close()

def gen_makefile_lists(var, build_config, options, modules, cc, arch, osinfo):
    def get_isa_specific_flags(cc, isas):
        flags = []
        for isa in isas:
            flag = cc.isa_flags_for(isa, arch.basename)
            if flag is None:
                raise Exception('Compiler %s does not support %s' % (cc.basename, isa))
            flags.append(flag)
        return '' if len(flags) == 0 else (' ' + ' '.join(sorted(list(flags))))

    def isa_specific_flags(cc, src):

        def simd_dependencies():
            if 'sse2' in arch.isa_extensions:
                return ['sse2']
            elif 'altivec' in arch.isa_extensions:
                return ['altivec']
            return []

        for mod in modules:
            if src in mod.sources():
                isas = mod.need_isa
                if 'simd' in mod.dependencies():
                    isas += list(simd_dependencies())

                return get_isa_specific_flags(cc, isas)

        if src.startswith('botan_all_'):
            isa =  src.replace('botan_all_','').replace('.cpp', '').split('_')
            return get_isa_specific_flags(cc, isa)

        return ''

    def objectfile_list(sources, obj_dir):
        for src in sources:
            (dir,file) = os.path.split(os.path.normpath(src))

            parts = dir.split(os.sep)
            if 'src' in parts:
                parts = parts[parts.index('src')+2:]
            elif 'tests' in parts:
                parts = parts[parts.index('tests')+2:]
            elif 'cli' in parts:
                parts = parts[parts.index('cli'):]
            elif file.find('botan_all') != -1:
                parts = []
            else:
                raise Exception("Unexpected file '%s/%s'" % (dir, file))

            if parts != []:

                # Handle src/X/X.cpp -> X.o
                if file == parts[-1] + '.cpp':
                    name = '_'.join(parts) + '.cpp'
                else:
                    name = '_'.join(parts) + '_' + file

                def fixup_obj_name(name):
                    def remove_dups(parts):
                        last = None
                        for part in parts:
                            if last is None or part != last:
                                last = part
                                yield part

                    return '_'.join(remove_dups(name.split('_')))

                name = fixup_obj_name(name)
            else:
                name = file

            for src_suffix in ['.cpp', '.S']:
                name = name.replace(src_suffix, '.' + osinfo.obj_suffix)

            yield os.path.join(obj_dir, name)

    """
    Form snippets of makefile for building each source file
    """
    def build_commands(sources, obj_dir, flags):
        includes = cc.add_include_dir_option + build_config.include_dir
        includes+= ' ' + cc.add_include_dir_option + build_config.external_include_dir if build_config.external_headers else ''
        includes+= ' ' + cc.add_include_dir_option + options.with_external_includedir if options.with_external_includedir else ''
        for (obj_file,src) in zip(objectfile_list(sources, obj_dir), sources):
            yield '%s: %s\n\t$(CXX)%s $(%s_FLAGS) %s %s %s %s$@\n' % (
                obj_file, src,
                isa_specific_flags(cc, src),
                flags,
                includes,
                cc.compile_flags,
                src,
                cc.output_to_option)

    for t in ['lib', 'cli', 'test']:
        obj_key = '%s_objs' % (t)
        src_list, src_dir = build_config.src_info(t)
        src_list.sort()
        var[obj_key] = makefile_list(objectfile_list(src_list, src_dir))
        build_key = '%s_build_cmds' % (t)
        var[build_key] = '\n'.join(build_commands(src_list, src_dir, t.upper()))

"""
Create the template variables needed to process the makefile, build.h, etc
"""
def create_template_vars(build_config, options, modules, cc, arch, osinfo):
    def make_cpp_macros(macros):
        return '\n'.join(['#define BOTAN_' + macro for macro in macros])

    """
    Figure out what external libraries are needed based on selected modules
    """
    def link_to():
        return do_link_to('libs')

    """
    Figure out what external frameworks are needed based on selected modules
    """
    def link_to_frameworks():
        return do_link_to('frameworks')

    def do_link_to(module_member_name):
        libs = set()
        for module in modules:
            for (osname,link_to) in getattr(module, module_member_name).items():
                if osname == 'all' or osname == osinfo.basename:
                    libs |= set(link_to)
                else:
                    match = re.match('^all!(.*)', osname)
                    if match is not None:
                        exceptions = match.group(1).split(',')
                        if osinfo.basename not in exceptions:
                            libs |= set(link_to)
        return sorted(libs)

    def choose_mp_bits():
        mp_bits = arch.wordsize # allow command line override?
        logging.debug('Using MP bits %d' % (mp_bits))
        return mp_bits

    def prefix_with_build_dir(path):
        if options.with_build_dir != None:
            return os.path.join(options.with_build_dir, path)
        return path

    def innosetup_arch(os, arch):
        if os == 'windows':
            inno_arch = { 'x86_32': '', 'x86_64': 'x64', 'ia64': 'ia64' }
            if arch in inno_arch:
                return inno_arch[arch]
            else:
                logging.warn('Unknown arch in innosetup_arch %s' % (arch))
        return None

    def read_pem(filename):
        lines = [line.rstrip() for line in open(filename)]
        for ndx, line in enumerate(lines):
            lines[ndx] = ''.join(('\"', lines[ndx], '\" \\', '\n'))
        return ''.join(lines)

    def misc_config():
        opts = list()
        if options.house_curve:
            p = options.house_curve.split(",")
            if len(p) < 4:
                logging.error('Too few parameters to --in-house-curve')
            # make sure TLS curve id is in reserved for private use range (0xFE00..0xFEFF)
            curve_id = int(p[3], 16)
            if curve_id < 0xfe00 or curve_id > 0xfeff:
                logging.error('TLS curve ID not in reserved range (see RFC 4492)')
            opts.append('HOUSE_ECC_CURVE_NAME \"' + p[1] + '\"')
            opts.append('HOUSE_ECC_CURVE_OID \"' + p[2] + '\"')
            opts.append('HOUSE_ECC_CURVE_PEM ' + read_pem(filename=p[0]))
            opts.append('HOUSE_ECC_CURVE_TLS_ID ' + hex(curve_id))

        return opts

    vars = {
        'version_major':  build_config.version_major,
        'version_minor':  build_config.version_minor,
        'version_patch':  build_config.version_patch,
        'version_vc_rev': build_config.version_vc_rev,
        'so_abi_rev':     build_config.version_so_rev,
        'version':        build_config.version_string,

        'version_packed': build_config.version_packed,

        'release_type':   build_config.version_release_type,

        'distribution_info': options.distribution_info,

        'version_datestamp': build_config.version_datestamp,

        'base_dir': options.base_dir,
        'src_dir': options.src_dir,
        'doc_dir': build_config.doc_dir,

        'command_line': ' '.join(sys.argv),
        'local_config': slurp_file(options.local_config),
        'makefile_style': options.makefile_style or cc.makefile_style,

        'makefile_path': prefix_with_build_dir('Makefile'),

        'program_suffix': options.program_suffix or osinfo.program_suffix,

        'prefix': options.prefix or osinfo.install_root,
        'destdir': options.destdir or options.prefix or osinfo.install_root,
        'bindir': options.bindir or osinfo.bin_dir,
        'libdir': options.libdir or osinfo.lib_dir,
        'includedir': options.includedir or osinfo.header_dir,
        'docdir': options.docdir or osinfo.doc_dir,

        'out_dir': options.with_build_dir or os.path.curdir,
        'build_dir': build_config.build_dir,

        'scripts_dir': os.path.join(build_config.src_dir, 'scripts'),

        'build_shared_lib': options.build_shared_lib,

        'libobj_dir': build_config.libobj_dir,
        'cliobj_dir': build_config.cliobj_dir,
        'testobj_dir': build_config.testobj_dir,

        'doc_output_dir': build_config.doc_output_dir,

        'build_doc_commands': build_config.build_doc_commands,

        'python_dir': build_config.python_dir,
        'sphinx_config_dir': os.path.join(options.build_data, 'sphinx'),

        'os': options.os,
        'arch': options.arch,
        'submodel': options.cpu,

        'innosetup_arch': innosetup_arch(options.os, options.arch),

        'mp_bits': choose_mp_bits(),

        'cxx': (options.compiler_binary or cc.binary_name),
        'cxx_abi_flags': cc.mach_abi_link_flags(options),
        'linker': cc.linker_name or '$(CXX)',

        'cc_compile_flags': cc.cc_compile_flags(options),
        'cc_warning_flags': cc.cc_warning_flags(options),

        'shared_flags': cc.gen_shared_flags(options),
        'visibility_attribute': cc.gen_visibility_attribute(options),

        'lib_link_cmd':  cc.so_link_command_for(osinfo.basename, options),
        'cli_link_cmd':  cc.binary_link_command_for(osinfo.basename, options),
        'test_link_cmd': cc.binary_link_command_for(osinfo.basename, options),

        'link_to': ' '.join([cc.add_lib_option + lib for lib in link_to()] + [cc.add_framework_option + fw for fw in link_to_frameworks()]),

        'module_defines': make_cpp_macros(sorted(flatten([m.defines() for m in modules]))),

        'target_os_defines': make_cpp_macros(osinfo.defines(options)),

        'target_compiler_defines': make_cpp_macros(cc.defines()),

        'target_cpu_defines': make_cpp_macros(arch.defines(options)),

        'botan_include_dir': build_config.botan_include_dir,

        'include_files': makefile_list(build_config.public_headers),

        'unsafe_fuzzer_mode_define': '' if not options.unsafe_fuzzer_mode else '#define BOTAN_UNSAFE_FUZZER_MODE',

        'ar_command': cc.ar_command or osinfo.ar_command,
        'ranlib_command': osinfo.ranlib_command(),
        'install_cmd_exec': osinfo.install_cmd_exec,
        'install_cmd_data': osinfo.install_cmd_data,

        'lib_prefix': 'lib' if options.os != 'windows' else '',

        'static_suffix': osinfo.static_suffix,

        'soname_base': osinfo.soname_pattern_base.format(
                            version_major = build_config.version_major,
                            version_minor = build_config.version_minor,
                            version_patch = build_config.version_patch,
                            abi_rev       = build_config.version_so_rev),
        'soname_abi': osinfo.soname_pattern_abi.format(
                            version_major = build_config.version_major,
                            version_minor = build_config.version_minor,
                            version_patch = build_config.version_patch,
                            abi_rev       = build_config.version_so_rev),
        'soname_patch': osinfo.soname_pattern_patch.format(
                            version_major = build_config.version_major,
                            version_minor = build_config.version_minor,
                            version_patch = build_config.version_patch,
                            abi_rev       = build_config.version_so_rev),

        'mod_list': '\n'.join(sorted([m.basename for m in modules])),

        'python_version': options.python_version,
        'with_sphinx': options.with_sphinx,

        'misc_config': make_cpp_macros(misc_config())
        }

    if options.os == 'darwin' and options.build_shared_lib:
        # In order that these executables work from the build directory,
        # we need to change the install names
        vars['cli_post_link_cmd']  = 'install_name_tool -change "$(INSTALLED_LIB_DIR)/$(SONAME_ABI)" "@executable_path/$(SONAME_ABI)" $(CLI)'
        vars['test_post_link_cmd'] = 'install_name_tool -change "$(INSTALLED_LIB_DIR)/$(SONAME_ABI)" "@executable_path/$(SONAME_ABI)" $(TEST)'
    else:
        vars['cli_post_link_cmd'] = ''
        vars['test_post_link_cmd'] = ''

    gen_makefile_lists(vars, build_config, options, modules, cc, arch, osinfo)

    if options.os != 'windows':
        vars['botan_pkgconfig'] = prefix_with_build_dir(os.path.join(build_config.build_dir,
                                                                     build_config.pkg_config_file()))

        # 'botan' or 'botan-1.11'. Used in Makefile and install script
        # This can be made consistent over all platforms in the future    
        vars['libname'] = 'botan-%d.%d' % (build_config.version_major, build_config.version_minor)
    else:
        if options.with_debug_info:
            vars['libname'] = 'botand'
        else:
            vars['libname'] = 'botan'

    vars["header_in"] = process_template(os.path.join(options.makefile_dir, 'header.in'), vars)

    if vars["makefile_style"] == "gmake":
        vars["gmake_commands_in"] = process_template(os.path.join(options.makefile_dir, 'gmake_commands.in'), vars)
        vars["gmake_dso_in"]      = process_template(os.path.join(options.makefile_dir, 'gmake_dso.in'), vars) \
                                    if options.build_shared_lib else ''
        vars["gmake_coverage_in"] = process_template(os.path.join(options.makefile_dir, 'gmake_coverage.in'), vars) \
                                    if options.with_coverage_info else ''

    return vars

"""
Determine which modules to load based on options, target, etc
"""
def choose_modules_to_use(modules, module_policy, archinfo, ccinfo, options):

    for mod in modules.values():
        mod.dependencies_exist(modules)

    to_load = []
    maybe_dep = []
    not_using_because = {}

    def cannot_use_because(mod, reason):
        not_using_because.setdefault(reason, []).append(mod)

    def check_usable(module, modname, options):
        if not module.compatible_os(options.os):
            cannot_use_because(modname, 'incompatible OS')
            return False
        elif not module.compatible_compiler(ccinfo, archinfo.basename):
            cannot_use_because(modname, 'incompatible compiler')
            return False
        elif not module.compatible_cpu(archinfo, options):
            cannot_use_because(modname, 'incompatible CPU')
            return False
        return True

    for modname in options.enabled_modules:
        if modname not in modules:
            logging.error("Module not found: %s" % (modname))

    for modname in options.disabled_modules:
        if modname not in modules:
            logging.warning("Disabled module not found: %s" % (modname))

    for (modname, module) in modules.items():
        usable = check_usable(module, modname, options)

        if module_policy is not None:

            if modname in module_policy.required:
                if not usable:
                    logging.error('Module policy requires module %s not usable on this platform' % (modname))
                elif modname in options.disabled_modules:
                    logging.error('Module %s was disabled but is required by policy' % (modname))
                to_load.append(modname)
                continue
            elif modname in module_policy.if_available:
                if modname in options.disabled_modules:
                    cannot_use_because(modname, 'disabled by user')
                elif usable:
                    logging.debug('Enabling optional module %s' % (modname))
                    to_load.append(modname)
                continue
            elif modname in module_policy.prohibited:
                if modname in options.enabled_modules:
                    logging.error('Module %s was requested but is prohibited by policy' % (modname))
                cannot_use_because(modname, 'prohibited by module policy')
                continue

        if modname in options.disabled_modules:
            cannot_use_because(modname, 'disabled by user')
        elif usable:
            if modname in options.enabled_modules:
                to_load.append(modname) # trust the user

            if module.load_on == 'never':
                cannot_use_because(modname, 'disabled as buggy')
            elif module.load_on == 'request':
                if options.with_everything:
                    to_load.append(modname)
                else:
                    cannot_use_because(modname, 'by request only')
            elif module.load_on == 'vendor':
                if options.with_everything:
                    to_load.append(modname)
                else:
                    cannot_use_because(modname, 'requires external dependency')
            elif module.load_on == 'dep':
                maybe_dep.append(modname)

            elif module.load_on == 'always':
                to_load.append(modname)

            elif module.load_on == 'auto':
                if options.no_autoload or module_policy is not None:
                    maybe_dep.append(modname)
                else:
                    to_load.append(modname)
            else:
                logging.error('Unknown load_on %s in %s' % (
                    module.load_on, modname))

    if 'compression' in to_load:
        # Confirm that we have at least one compression library enabled
        # Otherwise we leave a lot of useless support code compiled in, plus a
        # make_compressor call that always fails
        if 'zlib' not in to_load and 'bzip2' not in to_load and 'lzma' not in to_load:
            to_load.remove('compression')
            cannot_use_because('compression', 'no enabled compression schemes')

    dependency_failure = True

    while dependency_failure:
        dependency_failure = False
        for modname in to_load:
            for deplist in [s.split('|') for s in modules[modname].dependencies()]:

                dep_met = False
                for mod in deplist:
                    if dep_met is True:
                        break

                    if mod in to_load:
                        dep_met = True
                    elif mod in maybe_dep:
                        maybe_dep.remove(mod)
                        to_load.append(mod)
                        dep_met = True

                if dep_met == False:
                    dependency_failure = True
                    if modname in to_load:
                        to_load.remove(modname)
                    if modname in maybe_dep:
                        maybe_dep.remove(modname)
                    cannot_use_because(modname, 'dependency failure')

    for not_a_dep in maybe_dep:
        cannot_use_because(not_a_dep, 'only used if needed or requested')

    for reason in sorted(not_using_because.keys()):
        disabled_mods = sorted(set([mod for mod in not_using_because[reason]]))

        if disabled_mods != []:
            logging.info('Skipping, %s - %s' % (
                reason, ' '.join(disabled_mods)))

    for mod in sorted(to_load):
        if mod.startswith('simd_') and mod != 'simd_engine':
            logging.info('Using SIMD module ' + mod)

    for mod in sorted(to_load):
        if modules[mod].comment:
            logging.info('%s: %s' % (mod, modules[mod].comment))
        if modules[mod].warning:
            logging.warning('%s: %s' % (mod, modules[mod].warning))

    to_load.sort()
    logging.info('Loading modules %s', ' '.join(to_load))

    return to_load

"""
Choose the link method based on system availablity and user request
"""
def choose_link_method(options):

    req = options.link_method

    def useable_methods():
        # Symbolic link support on Windows was introduced in Windows 6.0 (Vista) and Python 3.2
        # Furthermore the SeCreateSymbolicLinkPrivilege is required in order to successfully create symlinks
        # So only try to use symlinks on Windows if explicitly requested
        if req == 'symlink' and options.os == 'windows':
            yield 'symlink'
        # otherwise keep old conservative behavior
        if 'symlink' in os.__dict__ and options.os != 'windows':
            yield 'symlink'
        if 'link' in os.__dict__:
            yield 'hardlink'
        yield 'copy'

    for method in useable_methods():
        if req is None or req == method:
            logging.info('Using %s to link files into build dir ' \
                         '(use --link-method to change)' % (method))
            return method

    logging.warning('Could not use link method "%s", will copy instead' % (req))
    return 'copy'

"""
Copy or link the file, depending on what the platform offers
"""
def portable_symlink(filename, target_dir, method):

    if not os.access(filename, os.R_OK):
        logging.warning('Missing file %s' % (filename))
        return

    if method == 'symlink':
        def count_dirs(dir, accum = 0):
            if dir in ['', '/', os.path.curdir]:
                return accum
            (dir,basename) = os.path.split(dir)
            return accum + 1 + count_dirs(dir)

        dirs_up = count_dirs(target_dir)
        source = os.path.join(os.path.join(*[os.path.pardir] * dirs_up), filename)
        target = os.path.join(target_dir, os.path.basename(filename))
        os.symlink(source, target)

    elif method == 'hardlink':
        os.link(filename, os.path.join(target_dir, os.path.basename(filename)))

    elif method == 'copy':
        shutil.copy(filename, target_dir)
    else:
        raise Exception('Unknown link method %s' % (method))

"""
Generate the amalgamation
"""
def generate_amalgamation(build_config, options):
    def strip_header_goop(header_name, contents):
        header_guard = re.compile('^#define BOTAN_.*_H__$')

        while len(contents) > 0:
            if header_guard.match(contents[0]):
                contents = contents[1:]
                break

            contents = contents[1:]

        if len(contents) == 0:
            raise Exception("No header guard found in " + header_name)

        while contents[0] == '\n':
            contents = contents[1:]

        while contents[-1] == '\n':
            contents = contents[0:-1]
        if contents[-1] == '#endif\n':
            contents = contents[0:-1]

        return contents

    botan_include_matcher = re.compile('#include <botan/(.*)>$')
    std_include_matcher = re.compile('^#include <([^/\.]+|stddef.h)>$')
    any_include_matcher = re.compile('#include <(.*)>$')

    class Amalgamation_Generator:
        def __init__(self, input_list):

            self.included_already = set()
            self.all_std_includes = set()

            self.file_contents = {}
            for f in sorted(input_list):
                try:
                    contents = strip_header_goop(f, open(f).readlines())
                    self.file_contents[os.path.basename(f)] = contents
                except Exception as e:
                    logging.error('Error processing file %s for amalgamation: %s' % (f, e))

            self.contents = ''
            for name in sorted(self.file_contents):
                self.contents += ''.join(list(self.header_contents(name)))

            self.header_includes = ''
            for std_header in sorted(self.all_std_includes):
                self.header_includes += '#include <%s>\n' % (std_header)
            self.header_includes += '\n'

        def header_contents(self, name):
            name = name.replace('internal/', '')

            if name in self.included_already:
                return

            self.included_already.add(name)

            if name not in self.file_contents:
                return

            for line in self.file_contents[name]:
                match = botan_include_matcher.search(line)
                if match:
                    for c in self.header_contents(match.group(1)):
                        yield c
                else:
                    match = std_include_matcher.search(line)

                    if match:
                        self.all_std_includes.add(match.group(1))
                    else:
                        yield line

    amalg_basename = 'botan_all'

    header_name = '%s.h' % (amalg_basename)
    header_int_name = '%s_internal.h' % (amalg_basename)

    logging.info('Writing amalgamation header to %s' % (header_name))

    botan_h = open(header_name, 'w')
    botan_int_h = open(header_int_name, 'w')

    pub_header_amalag = Amalgamation_Generator(build_config.public_headers)

    amalg_header = """/*
* Botan %s Amalgamation
* (C) 1999-2013,2014,2015,2016 Jack Lloyd and others
*
* Botan is released under the Simplified BSD License (see license.txt)
*/
""" % (build_config.version_string)

    botan_h.write(amalg_header)

    botan_h.write("""
#ifndef BOTAN_AMALGAMATION_H__
#define BOTAN_AMALGAMATION_H__

""")

    botan_h.write(pub_header_amalag.header_includes)
    botan_h.write(pub_header_amalag.contents)
    botan_h.write("\n#endif\n")

    internal_headers = Amalgamation_Generator([s for s in build_config.internal_headers])

    botan_int_h.write("""
#ifndef BOTAN_AMALGAMATION_INTERNAL_H__
#define BOTAN_AMALGAMATION_INTERNAL_H__

""")
    botan_int_h.write(internal_headers.header_includes)
    botan_int_h.write(internal_headers.contents)
    botan_int_h.write("\n#endif\n")

    headers_written_in_h_files = pub_header_amalag.all_std_includes | internal_headers.all_std_includes

    botan_amalgs_fs = []

    def open_amalg_file(tgt):
        fsname = '%s%s.cpp' % (amalg_basename, '_' + tgt if tgt else '' )
        botan_amalgs_fs.append(fsname)
        logging.info('Writing amalgamation source to %s' % (fsname))
        f = open(fsname, 'w')
        f.write(amalg_header)

        f.write('\n#include "%s"\n' % (header_name))
        f.write('#include "%s"\n\n' % (header_int_name))

        return f

    botan_amalg_files = {}
    headers_written = {}

    for mod in build_config.modules:
        tgt = ''

        if not options.single_amalgamation_file:
            if mod.need_isa != []:
                tgt = '_'.join(sorted(mod.need_isa))
                if tgt == 'sse2' and options.arch == 'x86_64':
                    tgt = '' # SSE2 is always available on x86-64

            if options.arch == 'x86_32' and 'simd' in mod.requires:
                tgt = 'sse2'

        if tgt not in botan_amalg_files:
            botan_amalg_files[tgt] = open_amalg_file(tgt)

            if tgt != '':
                for isa in mod.need_isa:
                    if isa == 'aesni':
                        isa = "aes,ssse3,pclmul"
                    elif isa == 'rdrand':
                        isa = 'rdrnd'

                    botan_amalg_files[tgt].write('#if defined(__GNUG__)\n#pragma GCC target ("%s")\n#endif\n' % (isa))

        if tgt not in headers_written:
            headers_written[tgt] = headers_written_in_h_files.copy()

        for src in sorted(mod.source):
            contents = open(src, 'r').readlines()
            for line in contents:
                if botan_include_matcher.search(line):
                    continue

                match = any_include_matcher.search(line)
                if match:
                    header = match.group(1)
                    if header in headers_written[tgt]:
                        continue

                    botan_amalg_files[tgt].write(line)
                    headers_written[tgt].add(header)
                else:
                    botan_amalg_files[tgt].write(line)

    return botan_amalgs_fs

"""
Test for the existence of a program
"""
def have_program(program):

    def exe_test(path, program):
        exe_file = os.path.join(path, program)

        if os.path.exists(exe_file) and os.access(exe_file, os.X_OK):
            logging.debug('Found program %s in %s' % (program, path))
            return True
        else:
            return False

    exe_suffixes = ['', '.exe']

    for path in os.environ['PATH'].split(os.pathsep):
        for suffix in exe_suffixes:
            if exe_test(path, program + suffix):
                return True

    logging.debug('Program %s not found' % (program))
    return False

"""
Main driver
"""
def main(argv = None):
    if argv is None:
        argv = sys.argv

    class BotanConfigureLogHandler(logging.StreamHandler, object):
        def emit(self, record):
            # Do the default stuff first
            super(BotanConfigureLogHandler, self).emit(record)
            # Exit script if and ERROR or worse occurred
            if record.levelno >= logging.ERROR:
                sys.exit(1)

    lh = BotanConfigureLogHandler(sys.stdout)
    lh.setFormatter(logging.Formatter('%(levelname) 7s: %(message)s'))
    logging.getLogger().addHandler(lh)

    options = process_command_line(argv[1:])

    def log_level():
        if options.verbose:
            return logging.DEBUG
        if options.quiet:
            return logging.WARNING
        return logging.INFO

    logging.getLogger().setLevel(log_level())

    logging.info('%s invoked with options "%s"' % (
        argv[0], ' '.join(argv[1:])))

    logging.info('Platform: OS="%s" machine="%s" proc="%s"' % (
        platform.system(), platform.machine(), platform.processor()))

    if options.os == "java":
        raise Exception("Jython detected: need --os and --cpu to set target")

    options.base_dir = os.path.dirname(argv[0])
    options.src_dir = os.path.join(options.base_dir, 'src')
    options.lib_dir = os.path.join(options.src_dir, 'lib')

    options.build_data = os.path.join(options.src_dir, 'build-data')
    options.makefile_dir = os.path.join(options.build_data, 'makefile')

    def find_files_named(desired_name, in_path):
        for (dirpath, dirnames, filenames) in os.walk(in_path):
            if desired_name in filenames:
                yield os.path.join(dirpath, desired_name)

    modules = dict([(mod.basename, mod) for mod in
                    [ModuleInfo(info) for info in
                     find_files_named('info.txt', options.lib_dir)]])

    def load_build_data(descr, subdir, class_t):
        info = {}

        subdir = os.path.join(options.build_data, subdir)

        for fsname in os.listdir(subdir):
            if fsname.endswith('.txt'):
                info[fsname.replace('.txt', '')] = class_t(os.path.join(subdir, fsname))
        if len(info) == 0:
            logging.warning('Failed to load any %s files' % (descr))
        else:
            logging.debug('Loaded %d %s files' % (len(info), descr))

        return info

    info_arch = load_build_data('CPU info', 'arch', ArchInfo)
    info_os   = load_build_data('OS info', 'os', OsInfo)
    info_cc   = load_build_data('compiler info', 'cc', CompilerInfo)

    for mod in modules.values():
        mod.cross_check(info_arch, info_os, info_cc)

    module_policies = load_build_data('module policy', 'policy', ModulePolicyInfo)

    for policy in module_policies.values():
        policy.cross_check(modules)

    if options.list_modules:
        for k in sorted(modules.keys()):
            print(k)
        sys.exit(0)

    if options.chost:
        chost = options.chost.split('-')

        if options.cpu is None and len(chost) > 0:
            options.cpu = chost[0]

        if options.os is None and len(chost) > 2:
            options.os = '-'.join(chost[2:])

    if options.os is None:
        options.os = platform.system().lower()

        if re.match('^cygwin_.*', options.os):
            logging.debug("Converting '%s' to 'cygwin'", options.os)
            options.os = 'cygwin'

        if options.os == 'windows' and options.compiler == 'gcc':
            logging.warning('Detected GCC on Windows; use --os=cygwin or --os=mingw?')

        logging.info('Guessing target OS is %s (use --os to set)' % (options.os))

    if options.compiler is None:
        if options.os == 'windows':
            if have_program('g++') and not have_program('cl'):
                options.compiler = 'gcc'
            else:
                options.compiler = 'msvc'
        elif options.os == 'darwin' or options.os == 'freebsd':
            if have_program('clang++'):
                options.compiler = 'clang'
        elif options.os == 'openbsd':
            if have_program('eg++'):
                info_cc['gcc'].binary_name = 'eg++'
            else:
                logging.warning('Default GCC is too old; install a newer one using \'pkg_add gcc\'')
            # The assembler shipping with OpenBSD 5.9 does not support avx2
            del info_cc['gcc'].isa_flags['avx2']
            options.compiler = 'gcc'
        else:
            options.compiler = 'gcc'
        logging.info('Guessing to use compiler %s (use --cc to set)' % (
            options.compiler))

    if options.compiler not in info_cc:
        raise Exception('Unknown compiler "%s"; available options: %s' % (
            options.compiler, ' '.join(sorted(info_cc.keys()))))

    if options.os not in info_os:

        def find_canonical_os_name(os):
            for (name, info) in info_os.items():
                if os in info.aliases:
                    return name
            return os # not found

        options.os = find_canonical_os_name(options.os)

        if options.os not in info_os:
            raise Exception('Unknown OS "%s"; available options: %s' % (
                options.os, ' '.join(sorted(info_os.keys()))))

    if options.cpu is None:
        (options.arch, options.cpu) = guess_processor(info_arch)
        logging.info('Guessing target processor is a %s/%s (use --cpu to set)' % (
            options.arch, options.cpu))
    else:
        cpu_from_user = options.cpu
        (options.arch, options.cpu) = canon_processor(info_arch, options.cpu)
        logging.info('Canonicalizized CPU target %s to %s/%s' % (
            cpu_from_user, options.arch, options.cpu))

    logging.info('Target is %s-%s-%s-%s' % (
        options.compiler, options.os, options.arch, options.cpu))

    cc = info_cc[options.compiler]
    arch = info_arch[options.arch]
    osinfo = info_os[options.os]
    module_policy = None

    if options.module_policy != None:
        if options.module_policy not in module_policies:
            logging.error("Unknown module set %s", options.module_policy)
        module_policy = module_policies[options.module_policy]

    if options.with_visibility is None:
        options.with_visibility = True

    if options.with_sphinx is None:
        if have_program('sphinx-build'):
            logging.info('Found sphinx-build (use --without-sphinx to disable)')
            options.with_sphinx = True

    if options.gen_amalgamation:
        raise Exception("--gen-amalgamation was removed. Migrate to --amalgamation.")

    if options.via_amalgamation:
        raise Exception("--via-amalgamation was removed. Use --amalgamation instead.")

    if options.build_shared_lib and not osinfo.building_shared_supported:
        raise Exception('Botan does not support building as shared library on the target os. '
                'Build static using --disable-shared.')

    loaded_mods = choose_modules_to_use(modules, module_policy, arch, cc, options)

    for m in loaded_mods:
        if modules[m].load_on == 'vendor':
            logging.info('Enabling use of external dependency %s' % (m))

    using_mods = [modules[m] for m in loaded_mods]

    build_config = BuildConfigurationInformation(options, using_mods)

    build_config.public_headers.append(os.path.join(build_config.build_dir, 'build.h'))

    template_vars = create_template_vars(build_config, options, using_mods, cc, arch, osinfo)

    makefile_template = os.path.join(options.makefile_dir, '%s.in' % (template_vars['makefile_style']))
    logging.debug('Using makefile template %s' % (makefile_template))

    # Now begin the actual IO to setup the build

    # Workaround for Windows systems where antivirus is enabled GH #353
    def robust_rmtree(path, max_retries=5):
        for _ in range(max_retries):
            try:
                shutil.rmtree(path)
                return
            except OSError:
                time.sleep(0.1)

        # Final attempt, pass any Exceptions up to caller.
        shutil.rmtree(path)

    # Workaround for Windows systems where antivirus is enabled GH #353
    def robust_makedirs(directory, max_retries=5):
        for _ in range(max_retries):
            try:
                os.makedirs(directory)
                return
            except OSError as e:
                if e.errno == errno.EEXIST:
                    raise
                else:
                    time.sleep(0.1)

        # Final attempt, pass any Exceptions up to caller.
        os.makedirs(dir)

    try:
        if options.clean_build_tree:
            robust_rmtree(build_config.build_dir)
    except OSError as e:
        if e.errno != errno.ENOENT:
            logging.error('Problem while removing build dir: %s' % (e))

    for dir in build_config.build_dirs:
        try:
            robust_makedirs(dir)
        except OSError as e:
            if e.errno != errno.EEXIST:
                logging.error('Error while creating "%s": %s' % (dir, e))

    def write_template(sink, template):
        try:
            f = open(sink, 'w')
            f.write(process_template(template, template_vars))
        finally:
            f.close()

    def in_build_dir(p):
        return os.path.join(build_config.build_dir, p)
    def in_build_data(p):
        return os.path.join(options.build_data, p)

    write_template(in_build_dir('build.h'), in_build_data('buildh.in'))
    write_template(in_build_dir('botan.doxy'), in_build_data('botan.doxy.in'))

    if options.os != 'windows':
        write_template(in_build_dir(build_config.pkg_config_file()), in_build_data('botan.pc.in'))

    if options.os == 'windows':
        write_template(in_build_dir('botan.iss'), in_build_data('innosetup.in'))

    link_method = choose_link_method(options)

    def link_headers(headers, type, dir):
        logging.debug('Linking %d %s header files in %s' % (len(headers), type, dir))

        for header_file in headers:
            try:
                portable_symlink(header_file, dir, link_method)
            except OSError as e:
                if e.errno != errno.EEXIST:
                    raise Exception('Error linking %s into %s: %s' % (header_file, dir, e))

    link_headers(build_config.public_headers, 'public',
                 build_config.botan_include_dir)

    link_headers(build_config.internal_headers, 'internal',
                 build_config.internal_include_dir)

    link_headers(build_config.external_headers, 'external',
                 build_config.external_include_dir)

    with open(os.path.join(build_config.build_dir, 'build_config.py'), 'w') as f:
        f.write(str(template_vars))

    if options.amalgamation:
        amalgamation_cpp_files = generate_amalgamation(build_config, options)
        build_config.build_sources = amalgamation_cpp_files
        gen_makefile_lists(template_vars, build_config, options, using_mods, cc, arch, osinfo)

    if options.with_bakefile:
        gen_bakefile(build_config, options)

    write_template(template_vars['makefile_path'], makefile_template)

    def release_date(datestamp):
        if datestamp == 0:
            return 'undated'
        return 'dated %d' % (datestamp)

    logging.info('Botan %s (VC %s) (%s %s) build setup is complete' % (
        build_config.version_string,
        build_config.version_vc_rev,
        build_config.version_release_type,
        release_date(build_config.version_datestamp)))

    if options.unsafe_fuzzer_mode:
        logging.warning("The fuzzer mode flag is labeled unsafe for a reason, this version is for testing only")

if __name__ == '__main__':
    try:
        main()
    except Exception as e:
        import traceback
        logging.debug(traceback.format_exc())
        logging.error(e)
    sys.exit(0)<|MERGE_RESOLUTION|>--- conflicted
+++ resolved
@@ -393,13 +393,11 @@
     build_group.add_option('--with-bakefile', action='store_true',
                            default=False, help='Generate bakefile which can be used to create Visual Studio or Xcode project files')
 
-<<<<<<< HEAD
     build_group.add_option('--write-sources-to-file', action='store_true',
                            default=False, help='Generate a file which includes all sources that will be compiled. Useful for cppcheck checking.')
-=======
+
     build_group.add_option('--unsafe-fuzzer-mode', action='store_true', default=False,
                           help='disable essential checks for testing')
->>>>>>> 97905c52
 
     mods_group = optparse.OptionGroup(parser, 'Module selection')
 
